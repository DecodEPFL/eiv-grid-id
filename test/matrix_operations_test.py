--- conflicted
+++ resolved
@@ -1,12 +1,8 @@
 import numpy as np
 
 from src.models.matrix_operations import make_real_matrix, make_real_vector, vectorize_matrix, unvectorize_matrix, \
-<<<<<<< HEAD
     make_complex_vector, transformation_matrix, duplication_matrix, elimination_sym_matrix, elimination_lap_matrix, \
     undelete
-=======
-    make_complex_vector, transformation_matrix, duplication_matrix
->>>>>>> 639669fd
 
 
 def test_make_real_matrix():
@@ -66,7 +62,6 @@
         [3, 5, 6],
     ])
     v = np.array([1, 2, 3, 4, 5, 6])
-<<<<<<< HEAD
     np.testing.assert_equal(vectorize_matrix(m), duplication_matrix(3) @ v)
 
 
@@ -101,6 +96,3 @@
     m = np.delete(np.delete(m, idx, axis=1), idx, axis=0)
     m = undelete(undelete(m, idx, axis=1), idx, axis=0)
     np.testing.assert_equal(mog, m)
-=======
-    np.testing.assert_equal(vectorize_matrix(m), duplication_matrix(3) @ v)
->>>>>>> 639669fd
